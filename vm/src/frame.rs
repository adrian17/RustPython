use std::cell::RefCell;
use std::fmt;
use std::path::PathBuf;
use std::rc::Rc;

use num_bigint::BigInt;

use rustpython_parser::ast;

use crate::builtins;
use crate::bytecode;
use crate::import::{import, import_module};
use crate::obj::objbool;
use crate::obj::objcode;
use crate::obj::objdict;
use crate::obj::objdict::PyDict;
use crate::obj::objint::PyInt;
use crate::obj::objiter;
use crate::obj::objlist;
use crate::obj::objstr;
use crate::obj::objtype;
use crate::pyobject::{
    DictProtocol, IdProtocol, PyFuncArgs, PyObject, PyObjectPayload, PyObjectRef, PyResult,
    TypeProtocol,
};
use crate::vm::VirtualMachine;

/*
 * So a scope is a linked list of scopes.
 * When a name is looked up, it is check in its scope.
 */
#[derive(Debug)]
pub struct Scope {
    pub locals: PyObjectRef, // Variables
    // TODO: pub locals: RefCell<PyAttributes>,         // Variables
    pub parent: Option<Rc<Scope>>, // Parent scope
}
pub type ScopeRef = Rc<Scope>;

impl Scope {
    pub fn new(locals: PyObjectRef, parent: Option<ScopeRef>) -> ScopeRef {
        Rc::new(Scope { locals, parent })
    }
}

#[derive(Clone, Debug)]
struct Block {
    /// The type of block.
    typ: BlockType,
    /// The level of the value stack when the block was entered.
    level: usize,
}

#[derive(Clone, Debug)]
enum BlockType {
    Loop {
        start: bytecode::Label,
        end: bytecode::Label,
    },
    TryExcept {
        handler: bytecode::Label,
    },
    With {
        end: bytecode::Label,
        context_manager: PyObjectRef,
    },
}

pub struct Frame {
    pub code: bytecode::CodeObject,
    // We need 1 stack per frame
    stack: RefCell<Vec<PyObjectRef>>, // The main data frame of the stack machine
    blocks: RefCell<Vec<Block>>,      // Block frames, for controlling loops and exceptions
    pub scope: ScopeRef,              // Variables
    pub lasti: RefCell<usize>,        // index of last instruction ran
}

// Running a frame can result in one of the below:
pub enum ExecutionResult {
    Return(PyObjectRef),
    Yield(PyObjectRef),
}

// A valid execution result, or an exception
pub type FrameResult = Result<Option<ExecutionResult>, PyObjectRef>;

impl Frame {
    pub fn new(code: PyObjectRef, scope: ScopeRef) -> Frame {
        //populate the globals and locals
        //TODO: This is wrong, check https://github.com/nedbat/byterun/blob/31e6c4a8212c35b5157919abff43a7daa0f377c6/byterun/pyvm2.py#L95
        /*
        let globals = match globals {
            Some(g) => g,
            None => HashMap::new(),
        };
        */
        // let locals = globals;
        // locals.extend(callargs);

        Frame {
            code: objcode::get_value(&code),
            stack: RefCell::new(vec![]),
            blocks: RefCell::new(vec![]),
            // save the callargs as locals
            // globals: locals.clone(),
            scope,
            lasti: RefCell::new(0),
        }
    }

    pub fn run(&self, vm: &mut VirtualMachine) -> Result<ExecutionResult, PyObjectRef> {
        let filename = &self.code.source_path.to_string();

        // This is the name of the object being run:
        let run_obj_name = &self.code.obj_name.to_string();

        // Execute until return or exception:
        loop {
            let lineno = self.get_lineno();
            let result = self.execute_instruction(vm);
            match result {
                Ok(None) => {}
                Ok(Some(value)) => {
                    break Ok(value);
                }
                Err(exception) => {
                    // unwind block stack on exception and find any handlers.
                    // Add an entry in the traceback:
                    assert!(objtype::isinstance(
                        &exception,
                        &vm.ctx.exceptions.base_exception_type
                    ));
                    let traceback_name = vm.new_str("__traceback__".to_string());
                    let traceback = vm.get_attribute(exception.clone(), traceback_name).unwrap();
                    trace!("Adding to traceback: {:?} {:?}", traceback, lineno);
                    let pos = vm.ctx.new_tuple(vec![
                        vm.ctx.new_str(filename.clone()),
                        vm.ctx.new_int(lineno.get_row()),
                        vm.ctx.new_str(run_obj_name.clone()),
                    ]);
                    objlist::list_append(
                        vm,
                        PyFuncArgs {
                            args: vec![traceback, pos],
                            kwargs: vec![],
                        },
                    )
                    .unwrap();
                    // exception.__trace
                    match self.unwind_exception(vm, exception) {
                        None => {}
                        Some(exception) => {
                            // TODO: append line number to traceback?
                            // traceback.append();
                            break Err(exception);
                        }
                    }
                }
            }
        }
    }

    pub fn fetch_instruction(&self) -> &bytecode::Instruction {
        let ins2 = &self.code.instructions[*self.lasti.borrow()];
        *self.lasti.borrow_mut() += 1;
        ins2
    }

    // Execute a single instruction:
    fn execute_instruction(&self, vm: &mut VirtualMachine) -> FrameResult {
        let instruction = self.fetch_instruction();
        {
            trace!("=======");
            /* TODO:
            for frame in self.frames.iter() {
                trace!("  {:?}", frame);
            }
            */
            trace!("  {:?}", self);
            trace!("  Executing op code: {:?}", instruction);
            trace!("=======");
        }

        match &instruction {
            bytecode::Instruction::LoadConst { ref value } => {
                let obj = vm.ctx.unwrap_constant(value);
                self.push_value(obj);
                Ok(None)
            }
            bytecode::Instruction::Import {
                ref name,
                ref symbol,
            } => self.import(vm, name, symbol),
            bytecode::Instruction::ImportStar { ref name } => self.import_star(vm, name),
            bytecode::Instruction::LoadName { ref name } => self.load_name(vm, name),
            bytecode::Instruction::StoreName { ref name } => self.store_name(vm, name),
            bytecode::Instruction::DeleteName { ref name } => self.delete_name(vm, name),
            bytecode::Instruction::StoreSubscript => self.execute_store_subscript(vm),
            bytecode::Instruction::DeleteSubscript => self.execute_delete_subscript(vm),
            bytecode::Instruction::Pop => {
                // Pop value from stack and ignore.
                self.pop_value();
                Ok(None)
            }
            bytecode::Instruction::Duplicate => {
                // Duplicate top of stack
                let value = self.pop_value();
                self.push_value(value.clone());
                self.push_value(value);
                Ok(None)
            }
            bytecode::Instruction::Rotate { amount } => {
                // Shuffles top of stack amount down
                if *amount < 2 {
                    panic!("Can only rotate two or more values");
                }

                let mut values = Vec::new();

                // Pop all values from stack:
                for _ in 0..*amount {
                    values.push(self.pop_value());
                }

                // Push top of stack back first:
                self.push_value(values.remove(0));

                // Push other value back in order:
                values.reverse();
                for value in values {
                    self.push_value(value);
                }
                Ok(None)
            }
            bytecode::Instruction::BuildString { size } => {
                let s = self
                    .pop_multiple(*size)
                    .into_iter()
                    .map(|pyobj| objstr::get_value(&pyobj))
                    .collect::<String>();
                let str_obj = vm.ctx.new_str(s);
                self.push_value(str_obj);
                Ok(None)
            }
            bytecode::Instruction::BuildList { size, unpack } => {
                let elements = self.get_elements(vm, *size, *unpack)?;
                let list_obj = vm.ctx.new_list(elements);
                self.push_value(list_obj);
                Ok(None)
            }
            bytecode::Instruction::BuildSet { size, unpack } => {
                let elements = self.get_elements(vm, *size, *unpack)?;
                let py_obj = vm.ctx.new_set();
                for item in elements {
                    vm.call_method(&py_obj, "add", vec![item])?;
                }
                self.push_value(py_obj);
                Ok(None)
            }
            bytecode::Instruction::BuildTuple { size, unpack } => {
                let elements = self.get_elements(vm, *size, *unpack)?;
                let list_obj = vm.ctx.new_tuple(elements);
                self.push_value(list_obj);
                Ok(None)
            }
            bytecode::Instruction::BuildMap { size, unpack } => {
                let map_obj = vm.ctx.new_dict();
                for _x in 0..*size {
                    let obj = self.pop_value();
                    if *unpack {
                        // Take all key-value pairs from the dict:
                        let dict_elements = objdict::get_key_value_pairs(&obj);
                        for (key, value) in dict_elements.iter() {
                            objdict::set_item(&map_obj, vm, key, value);
                        }
                    } else {
                        let key = self.pop_value();
                        objdict::set_item(&map_obj, vm, &key, &obj);
                    }
                }
                self.push_value(map_obj);
                Ok(None)
            }
            bytecode::Instruction::BuildSlice { size } => {
                assert!(*size == 2 || *size == 3);
                let elements = self.pop_multiple(*size);

                let mut out: Vec<Option<BigInt>> = elements
                    .into_iter()
                    .map(|x| {
<<<<<<< HEAD
                        if x.is(&vm.ctx.none()) {
                            None
                        } else if let Some(i) = x.payload::<PyInt>() {
                            Some(i.value.clone())
                        } else {
                            panic!("Expect Int or None as BUILD_SLICE arguments")
=======
                        if x.is(&vm.get_none()) {
                            None
                        } else if let PyObjectPayload::Integer { ref value } = x.payload {
                            Some(value.clone())
                        } else {
                            panic!("Expect Int or None as BUILD_SLICE arguments, got {:?}", x);
>>>>>>> ac652156
                        }
                    })
                    .collect();

                let start = out[0].take();
                let stop = out[1].take();
                let step = if out.len() == 3 { out[2].take() } else { None };

                let obj = PyObject::new(
                    PyObjectPayload::Slice { start, stop, step },
                    vm.ctx.slice_type(),
                );
                self.push_value(obj);
                Ok(None)
            }
            bytecode::Instruction::ListAppend { i } => {
                let list_obj = self.nth_value(*i);
                let item = self.pop_value();
                objlist::list_append(
                    vm,
                    PyFuncArgs {
                        args: vec![list_obj.clone(), item],
                        kwargs: vec![],
                    },
                )?;
                Ok(None)
            }
            bytecode::Instruction::SetAdd { i } => {
                let set_obj = self.nth_value(*i);
                let item = self.pop_value();
                vm.call_method(&set_obj, "add", vec![item])?;
                Ok(None)
            }
            bytecode::Instruction::MapAdd { i } => {
                let dict_obj = self.nth_value(*i + 1);
                let key = self.pop_value();
                let value = self.pop_value();
                vm.call_method(&dict_obj, "__setitem__", vec![key, value])?;
                Ok(None)
            }
            bytecode::Instruction::BinaryOperation { ref op, inplace } => {
                self.execute_binop(vm, op, *inplace)
            }
            bytecode::Instruction::LoadAttr { ref name } => self.load_attr(vm, name),
            bytecode::Instruction::StoreAttr { ref name } => self.store_attr(vm, name),
            bytecode::Instruction::DeleteAttr { ref name } => self.delete_attr(vm, name),
            bytecode::Instruction::UnaryOperation { ref op } => self.execute_unop(vm, op),
            bytecode::Instruction::CompareOperation { ref op } => self.execute_compare(vm, op),
            bytecode::Instruction::ReturnValue => {
                let value = self.pop_value();
                if let Some(exc) = self.unwind_blocks(vm) {
                    Err(exc)
                } else {
                    Ok(Some(ExecutionResult::Return(value)))
                }
            }
            bytecode::Instruction::YieldValue => {
                let value = self.pop_value();
                Ok(Some(ExecutionResult::Yield(value)))
            }
            bytecode::Instruction::YieldFrom => {
                // Value send into iterator:
                self.pop_value();

                let top_of_stack = self.last_value();
                let next_obj = objiter::get_next_object(vm, &top_of_stack)?;

                match next_obj {
                    Some(value) => {
                        // Set back program counter:
                        *self.lasti.borrow_mut() -= 1;
                        Ok(Some(ExecutionResult::Yield(value)))
                    }
                    None => {
                        // Pop iterator from stack:
                        self.pop_value();
                        Ok(None)
                    }
                }
            }
            bytecode::Instruction::SetupLoop { start, end } => {
                self.push_block(BlockType::Loop {
                    start: *start,
                    end: *end,
                });
                Ok(None)
            }
            bytecode::Instruction::SetupExcept { handler } => {
                self.push_block(BlockType::TryExcept { handler: *handler });
                Ok(None)
            }
            bytecode::Instruction::SetupWith { end } => {
                let context_manager = self.pop_value();
                // Call enter:
                let obj = vm.call_method(&context_manager, "__enter__", vec![])?;
                self.push_block(BlockType::With {
                    end: *end,
                    context_manager: context_manager.clone(),
                });
                self.push_value(obj);
                Ok(None)
            }
            bytecode::Instruction::CleanupWith { end: end1 } => {
                let block = self.pop_block().unwrap();
                if let BlockType::With {
                    end: end2,
                    context_manager,
                } = &block.typ
                {
                    debug_assert!(end1 == end2);

                    // call exit now with no exception:
                    self.with_exit(vm, &context_manager, None)?;
                } else {
                    unreachable!("Block stack is incorrect, expected a with block");
                }

                Ok(None)
            }
            bytecode::Instruction::PopBlock => {
                self.pop_block().expect("no pop to block");
                Ok(None)
            }
            bytecode::Instruction::GetIter => {
                let iterated_obj = self.pop_value();
                let iter_obj = objiter::get_iter(vm, &iterated_obj)?;
                self.push_value(iter_obj);
                Ok(None)
            }
            bytecode::Instruction::ForIter { target } => {
                // The top of stack contains the iterator, lets push it forward:
                let top_of_stack = self.last_value();
                let next_obj = objiter::get_next_object(vm, &top_of_stack);

                // Check the next object:
                match next_obj {
                    Ok(Some(value)) => {
                        self.push_value(value);
                        Ok(None)
                    }
                    Ok(None) => {
                        // Pop iterator from stack:
                        self.pop_value();

                        // End of for loop
                        self.jump(*target);
                        Ok(None)
                    }
                    Err(next_error) => {
                        // Pop iterator from stack:
                        self.pop_value();
                        Err(next_error)
                    }
                }
            }
            bytecode::Instruction::MakeFunction { flags } => {
                let _qualified_name = self.pop_value();
                let code_obj = self.pop_value();
                let defaults = if flags.contains(bytecode::FunctionOpArg::HAS_DEFAULTS) {
                    self.pop_value()
                } else {
                    vm.get_none()
                };
                // pop argc arguments
                // argument: name, args, globals
                let scope = self.scope.clone();
                let obj = vm.ctx.new_function(code_obj, scope, defaults);
                self.push_value(obj);
                Ok(None)
            }
            bytecode::Instruction::CallFunction { typ } => {
                let args = match typ {
                    bytecode::CallType::Positional(count) => {
                        let args: Vec<PyObjectRef> = self.pop_multiple(*count);
                        PyFuncArgs {
                            args,
                            kwargs: vec![],
                        }
                    }
                    bytecode::CallType::Keyword(count) => {
                        let kwarg_names = self.pop_value();
                        let args: Vec<PyObjectRef> = self.pop_multiple(*count);

                        let kwarg_names = vm
                            .extract_elements(&kwarg_names)?
                            .iter()
                            .map(|pyobj| objstr::get_value(pyobj))
                            .collect();
                        PyFuncArgs::new(args, kwarg_names)
                    }
                    bytecode::CallType::Ex(has_kwargs) => {
                        let kwargs = if *has_kwargs {
                            let kw_dict = self.pop_value();
                            let dict_elements = objdict::get_elements(&kw_dict).clone();
                            dict_elements
                                .into_iter()
                                .map(|elem| (elem.0, (elem.1).1))
                                .collect()
                        } else {
                            vec![]
                        };
                        let args = self.pop_value();
                        let args = vm.extract_elements(&args)?;
                        PyFuncArgs { args, kwargs }
                    }
                };

                // Call function:
                let func_ref = self.pop_value();
                let value = vm.invoke(func_ref, args)?;
                self.push_value(value);
                Ok(None)
            }
            bytecode::Instruction::Jump { target } => {
                self.jump(*target);
                Ok(None)
            }
            bytecode::Instruction::JumpIf { target } => {
                let obj = self.pop_value();
                let value = objbool::boolval(vm, obj)?;
                if value {
                    self.jump(*target);
                }
                Ok(None)
            }

            bytecode::Instruction::JumpIfFalse { target } => {
                let obj = self.pop_value();
                let value = objbool::boolval(vm, obj)?;
                if !value {
                    self.jump(*target);
                }
                Ok(None)
            }

            bytecode::Instruction::Raise { argc } => {
                let exception = match argc {
                    1 => self.pop_value(),
                    0 | 2 | 3 => panic!("Not implemented!"),
                    _ => panic!("Invalid parameter for RAISE_VARARGS, must be between 0 to 3"),
                };
                if objtype::isinstance(&exception, &vm.ctx.exceptions.base_exception_type) {
                    info!("Exception raised: {:?}", exception);
                    Err(exception)
                } else if objtype::isinstance(&exception, &vm.ctx.type_type())
                    && objtype::issubclass(&exception, &vm.ctx.exceptions.base_exception_type)
                {
                    let exception = vm.new_empty_exception(exception)?;
                    info!("Exception raised: {:?}", exception);
                    Err(exception)
                } else {
                    let msg = format!(
                        "Can only raise BaseException derived types, not {}",
                        exception
                    );
                    let type_error_type = vm.ctx.exceptions.type_error.clone();
                    let type_error = vm.new_exception(type_error_type, msg);
                    Err(type_error)
                }
            }

            bytecode::Instruction::Break => {
                let block = self.unwind_loop(vm);
                if let BlockType::Loop { end, .. } = block.typ {
                    self.pop_block();
                    self.jump(end);
                } else {
                    unreachable!()
                }
                Ok(None)
            }
            bytecode::Instruction::Pass => {
                // Ah, this is nice, just relax!
                Ok(None)
            }
            bytecode::Instruction::Continue => {
                let block = self.unwind_loop(vm);
                if let BlockType::Loop { start, .. } = block.typ {
                    self.jump(start);
                } else {
                    unreachable!();
                }
                Ok(None)
            }
            bytecode::Instruction::PrintExpr => {
                let expr = self.pop_value();
                if !expr.is(&vm.get_none()) {
                    let repr = vm.to_repr(&expr)?;
                    builtins::builtin_print(
                        vm,
                        PyFuncArgs {
                            args: vec![repr],
                            kwargs: vec![],
                        },
                    )?;
                }
                Ok(None)
            }
            bytecode::Instruction::LoadBuildClass => {
                let rustfunc = PyObject::new(
                    PyObjectPayload::RustFunction {
                        function: Box::new(builtins::builtin_build_class_),
                    },
                    vm.ctx.type_type(),
                );
                self.push_value(rustfunc);
                Ok(None)
            }
            bytecode::Instruction::UnpackSequence { size } => {
                let value = self.pop_value();
                let elements = vm.extract_elements(&value)?;
                if elements.len() != *size {
                    Err(vm.new_value_error("Wrong number of values to unpack".to_string()))
                } else {
                    for element in elements.into_iter().rev() {
                        self.push_value(element);
                    }
                    Ok(None)
                }
            }
            bytecode::Instruction::UnpackEx { before, after } => {
                let value = self.pop_value();
                let elements = vm.extract_elements(&value)?;
                let min_expected = *before + *after;
                if elements.len() < min_expected {
                    Err(vm.new_value_error(format!(
                        "Not enough values to unpack (expected at least {}, got {}",
                        min_expected,
                        elements.len()
                    )))
                } else {
                    let middle = elements.len() - *before - *after;

                    // Elements on stack from right-to-left:
                    for element in elements[*before + middle..].iter().rev() {
                        self.push_value(element.clone());
                    }

                    let middle_elements = elements
                        .iter()
                        .skip(*before)
                        .take(middle)
                        .cloned()
                        .collect();
                    let t = vm.ctx.new_list(middle_elements);
                    self.push_value(t);

                    // Lastly the first reversed values:
                    for element in elements[..*before].iter().rev() {
                        self.push_value(element.clone());
                    }

                    Ok(None)
                }
            }
            bytecode::Instruction::Unpack => {
                let value = self.pop_value();
                let elements = vm.extract_elements(&value)?;
                for element in elements.into_iter().rev() {
                    self.push_value(element);
                }
                Ok(None)
            }
            bytecode::Instruction::FormatValue { conversion, spec } => {
                use ast::ConversionFlag::*;
                let value = match conversion {
                    Some(Str) => vm.to_str(&self.pop_value())?,
                    Some(Repr) => vm.to_repr(&self.pop_value())?,
                    Some(Ascii) => self.pop_value(), // TODO
                    None => self.pop_value(),
                };

                let spec = vm.new_str(spec.clone());
                let formatted = vm.call_method(&value, "__format__", vec![spec])?;
                self.push_value(formatted);
                Ok(None)
            }
        }
    }

    fn get_elements(
        &self,
        vm: &mut VirtualMachine,
        size: usize,
        unpack: bool,
    ) -> Result<Vec<PyObjectRef>, PyObjectRef> {
        let elements = self.pop_multiple(size);
        if unpack {
            let mut result: Vec<PyObjectRef> = vec![];
            for element in elements {
                let expanded = vm.extract_elements(&element)?;
                for inner in expanded {
                    result.push(inner);
                }
            }
            Ok(result)
        } else {
            Ok(elements)
        }
    }

    fn import(
        &self,
        vm: &mut VirtualMachine,
        module: &str,
        symbol: &Option<String>,
    ) -> FrameResult {
        let current_path = {
            let mut source_pathbuf = PathBuf::from(&self.code.source_path);
            source_pathbuf.pop();
            source_pathbuf
        };

        let obj = import(vm, current_path, module, symbol)?;

        // Push module on stack:
        self.push_value(obj);
        Ok(None)
    }

    fn import_star(&self, vm: &mut VirtualMachine, module: &str) -> FrameResult {
        let current_path = {
            let mut source_pathbuf = PathBuf::from(&self.code.source_path);
            source_pathbuf.pop();
            source_pathbuf
        };

        // Grab all the names from the module and put them in the context
        let obj = import_module(vm, current_path, module)?;

        for (k, v) in obj.get_key_value_pairs().iter() {
            self.scope
                .locals
                .set_item(&vm.ctx, &objstr::get_value(k), v.clone());
        }
        Ok(None)
    }

    // Unwind all blocks:
    fn unwind_blocks(&self, vm: &mut VirtualMachine) -> Option<PyObjectRef> {
        while let Some(block) = self.pop_block() {
            match block.typ {
                BlockType::Loop { .. } => {}
                BlockType::TryExcept { .. } => {
                    // TODO: execute finally handler
                }
                BlockType::With {
                    context_manager, ..
                } => {
                    match self.with_exit(vm, &context_manager, None) {
                        Ok(..) => {}
                        Err(exc) => {
                            // __exit__ went wrong,
                            return Some(exc);
                        }
                    }
                }
            }
        }

        None
    }

    fn unwind_loop(&self, vm: &mut VirtualMachine) -> Block {
        loop {
            let block = self.current_block().expect("not in a loop");
            match block.typ {
                BlockType::Loop { .. } => break block,
                BlockType::TryExcept { .. } => {
                    // TODO: execute finally handler
                }
                BlockType::With {
                    context_manager, ..
                } => match self.with_exit(vm, &context_manager, None) {
                    Ok(..) => {}
                    Err(exc) => {
                        panic!("Exception in with __exit__ {:?}", exc);
                    }
                },
            }

            self.pop_block();
        }
    }

    fn unwind_exception(&self, vm: &mut VirtualMachine, exc: PyObjectRef) -> Option<PyObjectRef> {
        // unwind block stack on exception and find any handlers:
        while let Some(block) = self.pop_block() {
            match block.typ {
                BlockType::TryExcept { handler } => {
                    self.push_value(exc);
                    self.jump(handler);
                    return None;
                }
                BlockType::With {
                    end,
                    context_manager,
                } => {
                    match self.with_exit(vm, &context_manager, Some(exc.clone())) {
                        Ok(exit_action) => {
                            match objbool::boolval(vm, exit_action) {
                                Ok(handle_exception) => {
                                    if handle_exception {
                                        // We handle the exception, so return!
                                        self.jump(end);
                                        return None;
                                    } else {
                                        // go on with the stack unwinding.
                                    }
                                }
                                Err(exit_exc) => {
                                    return Some(exit_exc);
                                }
                            }
                            // if objtype::isinstance
                        }
                        Err(exit_exc) => {
                            // TODO: what about original exception?
                            return Some(exit_exc);
                        }
                    }
                }
                BlockType::Loop { .. } => {}
            }
        }
        Some(exc)
    }

    fn with_exit(
        &self,
        vm: &mut VirtualMachine,
        context_manager: &PyObjectRef,
        exc: Option<PyObjectRef>,
    ) -> PyResult {
        // Assume top of stack is __exit__ method:
        // TODO: do we want to put the exit call on the stack?
        // let exit_method = self.pop_value();
        // let args = PyFuncArgs::default();
        // TODO: what happens when we got an error during handling exception?
        let args = if let Some(exc) = exc {
            let exc_type = exc.typ();
            let exc_val = exc.clone();
            let exc_tb = vm.ctx.none(); // TODO: retrieve traceback?
            vec![exc_type, exc_val, exc_tb]
        } else {
            let exc_type = vm.ctx.none();
            let exc_val = vm.ctx.none();
            let exc_tb = vm.ctx.none();
            vec![exc_type, exc_val, exc_tb]
        };
        vm.call_method(context_manager, "__exit__", args)
    }

    fn store_name(&self, vm: &mut VirtualMachine, name: &str) -> FrameResult {
        let obj = self.pop_value();
        self.scope.locals.set_item(&vm.ctx, name, obj);
        Ok(None)
    }

    fn delete_name(&self, vm: &mut VirtualMachine, name: &str) -> FrameResult {
        let name = vm.ctx.new_str(name.to_string());
        vm.call_method(&self.scope.locals, "__delitem__", vec![name])?;
        Ok(None)
    }

    fn load_name(&self, vm: &mut VirtualMachine, name: &str) -> FrameResult {
        // Lookup name in scope and put it onto the stack!
        let mut scope = self.scope.clone();
        loop {
            if scope.locals.contains_key(name) {
                let obj = scope.locals.get_item(name).unwrap();
                self.push_value(obj);
                return Ok(None);
            }
            match &scope.parent {
                Some(parent_scope) => {
                    scope = parent_scope.clone();
                }
                None => {
                    let name_error_type = vm.ctx.exceptions.name_error.clone();
                    let msg = format!("name '{}' is not defined", name);
                    let name_error = vm.new_exception(name_error_type, msg);
                    return Err(name_error);
                }
            }
        }
    }

    fn subscript(&self, vm: &mut VirtualMachine, a: PyObjectRef, b: PyObjectRef) -> PyResult {
        vm.call_method(&a, "__getitem__", vec![b])
    }

    fn execute_store_subscript(&self, vm: &mut VirtualMachine) -> FrameResult {
        let idx = self.pop_value();
        let obj = self.pop_value();
        let value = self.pop_value();
        vm.call_method(&obj, "__setitem__", vec![idx, value])?;
        Ok(None)
    }

    fn execute_delete_subscript(&self, vm: &mut VirtualMachine) -> FrameResult {
        let idx = self.pop_value();
        let obj = self.pop_value();
        vm.call_method(&obj, "__delitem__", vec![idx])?;
        Ok(None)
    }

    fn jump(&self, label: bytecode::Label) {
        let target_pc = self.code.label_map[&label];
        trace!("program counter from {:?} to {:?}", self.lasti, target_pc);
        *self.lasti.borrow_mut() = target_pc;
    }

    fn execute_binop(
        &self,
        vm: &mut VirtualMachine,
        op: &bytecode::BinaryOperator,
        inplace: bool,
    ) -> FrameResult {
        let b_ref = self.pop_value();
        let a_ref = self.pop_value();
        let value = match *op {
            bytecode::BinaryOperator::Subtract if inplace => vm._isub(a_ref, b_ref),
            bytecode::BinaryOperator::Subtract => vm._sub(a_ref, b_ref),
            bytecode::BinaryOperator::Add if inplace => vm._iadd(a_ref, b_ref),
            bytecode::BinaryOperator::Add => vm._add(a_ref, b_ref),
            bytecode::BinaryOperator::Multiply if inplace => vm._imul(a_ref, b_ref),
            bytecode::BinaryOperator::Multiply => vm._mul(a_ref, b_ref),
            bytecode::BinaryOperator::MatrixMultiply if inplace => vm._imatmul(a_ref, b_ref),
            bytecode::BinaryOperator::MatrixMultiply => vm._matmul(a_ref, b_ref),
            bytecode::BinaryOperator::Power if inplace => vm._ipow(a_ref, b_ref),
            bytecode::BinaryOperator::Power => vm._pow(a_ref, b_ref),
            bytecode::BinaryOperator::Divide if inplace => vm._itruediv(a_ref, b_ref),
            bytecode::BinaryOperator::Divide => vm._truediv(a_ref, b_ref),
            bytecode::BinaryOperator::FloorDivide if inplace => vm._ifloordiv(a_ref, b_ref),
            bytecode::BinaryOperator::FloorDivide => vm._floordiv(a_ref, b_ref),
            // TODO: Subscript should probably have its own op
            bytecode::BinaryOperator::Subscript if inplace => unreachable!(),
            bytecode::BinaryOperator::Subscript => self.subscript(vm, a_ref, b_ref),
            bytecode::BinaryOperator::Modulo if inplace => vm._imod(a_ref, b_ref),
            bytecode::BinaryOperator::Modulo => vm._mod(a_ref, b_ref),
            bytecode::BinaryOperator::Lshift if inplace => vm._ilshift(a_ref, b_ref),
            bytecode::BinaryOperator::Lshift => vm._lshift(a_ref, b_ref),
            bytecode::BinaryOperator::Rshift if inplace => vm._irshift(a_ref, b_ref),
            bytecode::BinaryOperator::Rshift => vm._rshift(a_ref, b_ref),
            bytecode::BinaryOperator::Xor if inplace => vm._ixor(a_ref, b_ref),
            bytecode::BinaryOperator::Xor => vm._xor(a_ref, b_ref),
            bytecode::BinaryOperator::Or if inplace => vm._ior(a_ref, b_ref),
            bytecode::BinaryOperator::Or => vm._or(a_ref, b_ref),
            bytecode::BinaryOperator::And if inplace => vm._iand(a_ref, b_ref),
            bytecode::BinaryOperator::And => vm._and(a_ref, b_ref),
        }?;

        self.push_value(value);
        Ok(None)
    }

    fn execute_unop(&self, vm: &mut VirtualMachine, op: &bytecode::UnaryOperator) -> FrameResult {
        let a = self.pop_value();
        let value = match *op {
            bytecode::UnaryOperator::Minus => vm.call_method(&a, "__neg__", vec![])?,
            bytecode::UnaryOperator::Plus => vm.call_method(&a, "__pos__", vec![])?,
            bytecode::UnaryOperator::Invert => vm.call_method(&a, "__invert__", vec![])?,
            bytecode::UnaryOperator::Not => {
                let value = objbool::boolval(vm, a)?;
                vm.ctx.new_bool(!value)
            }
        };
        self.push_value(value);
        Ok(None)
    }

    fn _id(&self, a: PyObjectRef) -> usize {
        a.get_id()
    }

    // https://docs.python.org/3/reference/expressions.html#membership-test-operations
    fn _membership(
        &self,
        vm: &mut VirtualMachine,
        needle: PyObjectRef,
        haystack: &PyObjectRef,
    ) -> PyResult {
        vm.call_method(&haystack, "__contains__", vec![needle])
        // TODO: implement __iter__ and __getitem__ cases when __contains__ is
        // not implemented.
    }

    fn _in(&self, vm: &mut VirtualMachine, needle: PyObjectRef, haystack: PyObjectRef) -> PyResult {
        match self._membership(vm, needle, &haystack) {
            Ok(found) => Ok(found),
            Err(_) => Err(vm.new_type_error(format!(
                "{} has no __contains__ method",
                objtype::get_type_name(&haystack.typ())
            ))),
        }
    }

    fn _not_in(
        &self,
        vm: &mut VirtualMachine,
        needle: PyObjectRef,
        haystack: PyObjectRef,
    ) -> PyResult {
        match self._membership(vm, needle, &haystack) {
            Ok(found) => Ok(vm.ctx.new_bool(!objbool::get_value(&found))),
            Err(_) => Err(vm.new_type_error(format!(
                "{} has no __contains__ method",
                objtype::get_type_name(&haystack.typ())
            ))),
        }
    }

    fn _is(&self, a: PyObjectRef, b: PyObjectRef) -> bool {
        // Pointer equal:
        a.is(&b)
    }

    fn _is_not(&self, vm: &VirtualMachine, a: PyObjectRef, b: PyObjectRef) -> PyResult {
        let result_bool = !a.is(&b);
        let result = vm.ctx.new_bool(result_bool);
        Ok(result)
    }

    fn execute_compare(
        &self,
        vm: &mut VirtualMachine,
        op: &bytecode::ComparisonOperator,
    ) -> FrameResult {
        let b = self.pop_value();
        let a = self.pop_value();
        let value = match *op {
            bytecode::ComparisonOperator::Equal => vm._eq(a, b)?,
            bytecode::ComparisonOperator::NotEqual => vm._ne(a, b)?,
            bytecode::ComparisonOperator::Less => vm._lt(a, b)?,
            bytecode::ComparisonOperator::LessOrEqual => vm._le(a, b)?,
            bytecode::ComparisonOperator::Greater => vm._gt(a, b)?,
            bytecode::ComparisonOperator::GreaterOrEqual => vm._ge(a, b)?,
            bytecode::ComparisonOperator::Is => vm.ctx.new_bool(self._is(a, b)),
            bytecode::ComparisonOperator::IsNot => self._is_not(vm, a, b)?,
            bytecode::ComparisonOperator::In => self._in(vm, a, b)?,
            bytecode::ComparisonOperator::NotIn => self._not_in(vm, a, b)?,
        };

        self.push_value(value);
        Ok(None)
    }

    fn load_attr(&self, vm: &mut VirtualMachine, attr_name: &str) -> FrameResult {
        let parent = self.pop_value();
        let attr_name = vm.new_str(attr_name.to_string());
        let obj = vm.get_attribute(parent, attr_name)?;
        self.push_value(obj);
        Ok(None)
    }

    fn store_attr(&self, vm: &mut VirtualMachine, attr_name: &str) -> FrameResult {
        let parent = self.pop_value();
        let value = self.pop_value();
        vm.ctx.set_attr(&parent, attr_name, value);
        Ok(None)
    }

    fn delete_attr(&self, vm: &mut VirtualMachine, attr_name: &str) -> FrameResult {
        let parent = self.pop_value();
        let name = vm.ctx.new_str(attr_name.to_string());
        vm.del_attr(&parent, name)?;
        Ok(None)
    }

    pub fn get_lineno(&self) -> ast::Location {
        self.code.locations[*self.lasti.borrow()].clone()
    }

    fn push_block(&self, typ: BlockType) {
        self.blocks.borrow_mut().push(Block {
            typ,
            level: self.stack.borrow().len(),
        });
    }

    fn pop_block(&self) -> Option<Block> {
        let block = self.blocks.borrow_mut().pop()?;
        self.stack.borrow_mut().truncate(block.level);
        Some(block)
    }

    fn current_block(&self) -> Option<Block> {
        self.blocks.borrow().last().cloned()
    }

    pub fn push_value(&self, obj: PyObjectRef) {
        self.stack.borrow_mut().push(obj);
    }

    fn pop_value(&self) -> PyObjectRef {
        self.stack.borrow_mut().pop().unwrap()
    }

    fn pop_multiple(&self, count: usize) -> Vec<PyObjectRef> {
        let mut objs: Vec<PyObjectRef> = Vec::new();
        for _x in 0..count {
            objs.push(self.pop_value());
        }
        objs.reverse();
        objs
    }

    fn last_value(&self) -> PyObjectRef {
        self.stack.borrow().last().unwrap().clone()
    }

    fn nth_value(&self, depth: usize) -> PyObjectRef {
        let stack = self.stack.borrow_mut();
        stack[stack.len() - depth - 1].clone()
    }
}

impl fmt::Debug for Frame {
    fn fmt(&self, f: &mut fmt::Formatter) -> fmt::Result {
        let stack_str = self
            .stack
            .borrow()
            .iter()
            .map(|elem| format!("\n  > {:?}", elem))
            .collect::<Vec<_>>()
            .join("");
        let block_str = self
            .blocks
            .borrow()
            .iter()
            .map(|elem| format!("\n  > {:?}", elem))
            .collect::<Vec<_>>()
            .join("");
        let local_str = match self.scope.locals.payload::<PyDict>() {
            Some(dict) => objdict::get_key_value_pairs_from_content(&dict.entries.borrow())
                .iter()
                .map(|elem| format!("\n  {:?} = {:?}", elem.0, elem.1))
                .collect::<Vec<_>>()
                .join(""),
            None => panic!("locals unexpectedly not wrapping a dict!",),
        };
        write!(
            f,
            "Frame Object {{ \n Stack:{}\n Blocks:{}\n Locals:{}\n}}",
            stack_str, block_str, local_str
        )
    }
}<|MERGE_RESOLUTION|>--- conflicted
+++ resolved
@@ -288,21 +288,12 @@
                 let mut out: Vec<Option<BigInt>> = elements
                     .into_iter()
                     .map(|x| {
-<<<<<<< HEAD
                         if x.is(&vm.ctx.none()) {
                             None
                         } else if let Some(i) = x.payload::<PyInt>() {
                             Some(i.value.clone())
                         } else {
                             panic!("Expect Int or None as BUILD_SLICE arguments")
-=======
-                        if x.is(&vm.get_none()) {
-                            None
-                        } else if let PyObjectPayload::Integer { ref value } = x.payload {
-                            Some(value.clone())
-                        } else {
-                            panic!("Expect Int or None as BUILD_SLICE arguments, got {:?}", x);
->>>>>>> ac652156
                         }
                     })
                     .collect();

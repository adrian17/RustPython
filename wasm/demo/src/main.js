--- conflicted
+++ resolved
@@ -113,11 +113,7 @@
         } else {
             term.write('\r\n');
             try {
-<<<<<<< HEAD
                 terminalVM.execSingle(input);
-=======
-                terminalVM.exec(input);
->>>>>>> 8dcea92b
             } catch (err) {
                 if (err instanceof WebAssembly.RuntimeError) {
                     err = window.__RUSTPYTHON_ERROR || err;
